.DS_Store
Thumbs.db
db.json
*.log
node_modules/
public/
.deploy*/
.tmp
<<<<<<< HEAD
.idea
=======
.idea
_ide_helper.php
>>>>>>> ce6a340a
<|MERGE_RESOLUTION|>--- conflicted
+++ resolved
@@ -6,9 +6,5 @@
 public/
 .deploy*/
 .tmp
-<<<<<<< HEAD
 .idea
-=======
-.idea
-_ide_helper.php
->>>>>>> ce6a340a
+_ide_helper.php