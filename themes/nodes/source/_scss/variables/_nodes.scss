--- conflicted
+++ resolved
@@ -16,10 +16,6 @@
 $angular: #C4473A;
 $apple: #2a2c2e;
 $laravel: #FD4F31;
-<<<<<<< HEAD
-$linux: #2a2c2e;
-=======
->>>>>>> 54c76421
 
 $php: #6181B6;
 $javascript: #F0DB4F;
