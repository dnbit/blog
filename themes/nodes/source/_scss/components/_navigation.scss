html:not(.no-js) {
	//height: 0;
	.page-header__navigation {
		height: 0;
		overflow: hidden;

		transition: height 0.7s;
		will-change: height;
		@include breakpoint(large) {
			height: auto;
			overflow: auto;
		}
	}
	.navigation {

	}
}
.navigation__item {
	display: block;

	padding-left: $whitespace-medium;

	line-height: $page-header-height / 2;

	@include breakpoint(large) {
		display: inline-block;

		margin-right: $whitespace-large;
		padding-left: 0;

		line-height: $page-header-height;

		&:last-of-type {
			margin-right: 0;
		}
	}
}
.navigation__item--active {
	box-shadow: inset 2px 0 0 0 $warm-pink;

	@include breakpoint(large) {
		box-shadow: inset 0 2px 0 0 $warm-pink;
	}
}

html.no-js .page-header__mobile-toggle {
	display: none;
}
.page-header__mobile-toggle {
	margin-left: auto;
<<<<<<< HEAD
	margin-right: 0;
=======
	margin-right: -$whitespace-medium;
>>>>>>> 54c76421

	line-height: $page-header-height / 2;
	@include breakpoint(large) {
		display: none;
	}

	button {
<<<<<<< HEAD
		padding-right: $whitespace-small;
=======
		padding-right: $whitespace-medium;
>>>>>>> 54c76421
		padding-left: $whitespace-medium;
		&:focus {
			outline: none;
		}
	}
}<|MERGE_RESOLUTION|>--- conflicted
+++ resolved
@@ -48,11 +48,7 @@
 }
 .page-header__mobile-toggle {
 	margin-left: auto;
-<<<<<<< HEAD
-	margin-right: 0;
-=======
 	margin-right: -$whitespace-medium;
->>>>>>> 54c76421
 
 	line-height: $page-header-height / 2;
 	@include breakpoint(large) {
@@ -60,11 +56,7 @@
 	}
 
 	button {
-<<<<<<< HEAD
-		padding-right: $whitespace-small;
-=======
 		padding-right: $whitespace-medium;
->>>>>>> 54c76421
 		padding-left: $whitespace-medium;
 		&:focus {
 			outline: none;
