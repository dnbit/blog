--- conflicted
+++ resolved
@@ -4,13 +4,6 @@
 tags: ios,ci,continuous integration,fastlane,
 authorId: doha
 categories:
-<<<<<<< HEAD
-  - ios
-date: 2016-08-26 09:51:27
-tags:
-authorId: doha
----
-=======
 - iOS
 ---
 
@@ -169,5 +162,4 @@
 
 On the other hand, if you are producing many apps each with specific requirements you can't always use a simple solution like that. There might also be legal reasons and non-disclosure agreements preventing you from having an external server clone your repository. Or you just prefer to have your own dedicated servers in your own office, which start builds immediately and give you full control.
 
-We are still iterating and improving our current setup, but hopefully, this article has at least made you think about having your own CI up and running.
->>>>>>> dac3e8ae
+We are still iterating and improving our current setup, but hopefully, this article has at least made you think about having your own CI up and running.